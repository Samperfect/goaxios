--- conflicted
+++ resolved
@@ -14,14 +14,11 @@
 
 // a tiny wrapper around Go's *http.Request object to make it quicker to run REST http requests.
 // It returns the *http.Response object, the response body as byte, the unmarshalled response body and an error object (if any or nil)
-<<<<<<< HEAD
 func (ga *GoAxios) RunRest() (Response) {
-=======
-func (ga *GoAxios) RunRest() (*http.Response, []byte, interface{}, error) {
+  
 	if ga.Interceptor.Request != nil {
 		ga.Interceptor.Request(ga)
 	}
->>>>>>> 86300df5
 
 	// TODO: improve validate before request
 	err := ga.validateBeforeRequest()
