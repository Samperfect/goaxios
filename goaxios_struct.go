--- conflicted
+++ resolved
@@ -3,6 +3,7 @@
 import (
 	"io"
 	"time"
+	"net/http"
 )
 
 type Interceptor struct {
@@ -31,13 +32,6 @@
 	BearerToken string
 	// ResponseStruct is the struct to use for marshalling the response body. This is optional.
 	ResponseStruct interface{}
-<<<<<<< HEAD
-	Headers        map[string]string
-	IsMultiPart    bool // if true, then the body is a multipart form
-	Timeout        time.Duration
-	Methods
-	Interceptor Interceptor
-=======
 	/*Headers is a map of headers to add to the request. A default
 	`Content-Type: application/json`*/
 	// is added if no headers are passed. To prevent this, pass an empty map.
@@ -52,7 +46,7 @@
 	// DownloadDestination is the path/writer to write the download to.
 	// This is required if IsDownload is true.
 	DownloadDestination Destination
->>>>>>> b06f0a9a
+	Interceptor Interceptor
 }
 
 type Destination struct {
