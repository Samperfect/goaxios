--- conflicted
+++ resolved
@@ -2,12 +2,9 @@
 
 import (
 	"encoding/xml"
-<<<<<<< HEAD
 	"fmt"
 	"net/http"
-=======
 	"os"
->>>>>>> b06f0a9a
 	"testing"
 )
 
@@ -106,7 +103,28 @@
 			t.Errorf("err: %v", err)
 		}
 	})
-<<<<<<< HEAD
+
+	t.Run("ContentType - multipart/form-data", func(t *testing.T) {
+		a := GoAxios{
+			Url:    "https://api.pinata.cloud/pinning/pinFileToIPFS",
+			Method: "POST",
+			Form: &Form{
+				Files: []FormFile{
+					{
+						Name: "somefile.json",
+						Path: os.Getenv("LOCATION"),
+						Key:  "file",
+					},
+				},
+			},
+			BearerToken: os.Getenv("TOKEN"),
+		}
+
+		_, _, _, err := a.RunRest()
+		if err != nil {
+			t.Errorf("err: %v", err)
+		}
+	})
 }
 
 func TestRequestInterceptor(t *testing.T) {
@@ -155,23 +173,6 @@
 					return resp
 				},
 			},
-=======
-
-	t.Run("ContentType - multipart/form-data", func(t *testing.T) {
-		a := GoAxios{
-			Url:    "https://api.pinata.cloud/pinning/pinFileToIPFS",
-			Method: "POST",
-			Form: &Form{
-				Files: []FormFile{
-					{
-						Name: "somefile.json",
-						Path: os.Getenv("LOCATION"),
-						Key:  "file",
-					},
-				},
-			},
-			BearerToken: os.Getenv("TOKEN"),
->>>>>>> b06f0a9a
 		}
 
 		_, _, _, err := a.RunRest()
