--- conflicted
+++ resolved
@@ -20,8 +20,8 @@
 	BearerToken    string
 	ResponseStruct interface{}
 	Headers        map[string]string
-<<<<<<< HEAD
 	IsMultiPart    bool // if true, then the body is a multipart form
+	Timeout        time.Duration
 }
 
 // a wrapper around Go's *http.Request ojbect to make it faster to run REST http requests.
@@ -29,14 +29,6 @@
 func (ga *GoAxios) RunRest() (*http.Response, []byte, interface{}, error) {
 
 	// TODO: validate before request
-=======
-	Timeout        time.Duration
-}
-
-// a wrapper around Go's *http.Request ojbect to make it faster to run REST http requests.
-// It returns the *http.Response object and the response body as a map[string]interface{} and error (if any or nil otherwise)
-func (ga *GoAxios) RunRest() (*http.Response, interface{}, error) {
->>>>>>> 9110ab62
 
 	url := ga.Url + "?"
 
@@ -45,16 +37,6 @@
 		url = url + k + "=" + v.(string) + "&"
 	}
 
-<<<<<<< HEAD
-=======
-	// parse body
-	reqBody := strings.NewReader(ga.Body)
-
-	client := &http.Client{
-		Timeout: ga.Timeout,
-	}
-
->>>>>>> 9110ab62
 	// fake http response
 	var fail *http.Response
 	// fake response body
@@ -73,7 +55,9 @@
 		return fail, body, response, err
 	}
 
-	client := &http.Client{}
+	client := &http.Client{
+		Timeout: ga.Timeout,
+	}
 
 	req, err := http.NewRequest(strings.ToUpper(ga.Method), url, bytes.NewBuffer(reqBody))
 	if err != nil {
