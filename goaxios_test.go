--- conflicted
+++ resolved
@@ -1,81 +1,14 @@
 package goaxios
 
 import (
-<<<<<<< HEAD
 	"encoding/json"
+	"encoding/xml"
 	"fmt"
-=======
-	"encoding/xml"
->>>>>>> 9110ab62
 	"testing"
 	"time"
 )
 
 func TestGetMethod(t *testing.T) {
-<<<<<<< HEAD
-	a := GoAxios{
-		Url:    "https://type.fit/api/quotes",
-		Method: "GET",
-		ResponseStruct: []struct {
-			Text   string `json:"text"`
-			Author string `json:"author"`
-		}{},
-	}
-	_, _, d, _ := a.RunRest()
-	fmt.Println(d)
-}
-
-func TestPostMethod(t *testing.T) {
-
-	// build body
-	h := map[string]interface{}{
-		"cid":      "bafkreia4ruswe7ghckleh3lmpujo5asrnd7hrtu5r23zjk2robpcoend34",
-		"duration": 190,
-		"verified": true,
-		"price":    0,
-		"client":   "",
-		"token": map[string]interface{}{
-			"token": "testing",
-		},
-	}
-
-	fmt.Println(h)
-
-	a := GoAxios{
-		Url:    "http://35.202.1.73/deal/make",
-		Method: "POST",
-		Body:   h,
-	}
-	_, b, d, _ := a.RunRest()
-	fmt.Printf("%+v\n", d)
-
-	var n struct {
-		Status bool `json:"status"`
-		Data   struct {
-			ID             string      `json:"id" dynamobav:"id"`
-			DealID         interface{} `json:"deal_id" dynamobav:"deal_id"`
-			IsDeal         bool        `json:"is_deal" default:"true" dynamobav:"is_deal"`
-			CID            string      `json:"cid" dynamobav:"cid"`
-			ImportCID      string      `json:"import_cid" dynamobav:"import_cid"`
-			DealCID        string      `json:"deal_cid" dynamobav:"deal_cid"`
-			Price          int64       `json:"price" dynamobav:"price"`
-			Duration       int         `json:"duration" dynamobav:"duration"`
-			Created        time.Time   `json:"created" dynamobav:"created"`
-			Updated        time.Time   `json:"updated" dynamobav:"updated"`
-			Renewed        string      `json:"renewed" dynamobav:"renewed"`
-			Expired        string      `json:"expired" dynamobav:"expired"`
-			Status         string      `json:"status" dynamobav:"status"`
-			Miner          string      `json:"miner" dynamobav:"miner"`
-			Verified       bool        `json:"verified" dynamobav:"verified"`
-			Address        string      `json:"address" dynamobav:"address"`
-			RetrievalError []string    `json:"retrieval_error" dynamobav:"retrieval_error"`
-			Client         string      `json:"client" dynamobav:"client" default:"lotus"`
-		} `json:"data"`
-	}
-
-	_ = json.Unmarshal(b, &n)
-	fmt.Printf("%+v\n", n)
-=======
 
 	t.Run("ContentType - application/json", func(t *testing.T) {
 		a := GoAxios{
@@ -89,7 +22,7 @@
 			}{},
 		}
 
-		_, _, err := a.RunRest()
+		_, _, _, err := a.RunRest()
 		if err != nil {
 			t.Errorf("err: %v", err)
 		}
@@ -105,7 +38,7 @@
 			}{},
 		}
 
-		_, _, err := a.RunRest()
+		_, _, _, err := a.RunRest()
 		if err != nil {
 			t.Errorf("err: %v", err)
 		}
@@ -137,11 +70,63 @@
 			}{},
 		}
 
-		_, _, err := a.RunRest()
+		_, _, _, err := a.RunRest()
 		if err != nil {
 			t.Errorf("err: %v", err)
 		}
 	})
+}
 
->>>>>>> 9110ab62
+func TestPostMethod(t *testing.T) {
+
+	t.Run("ContentType - application/json", func(t *testing.T) {
+		// build body
+		h := map[string]interface{}{
+			"cid":      "bafkreia4ruswe7ghckleh3lmpujo5asrnd7hrtu5r23zjk2robpcoend34",
+			"duration": 190,
+			"verified": true,
+			"price":    0,
+			"client":   "",
+			"token": map[string]interface{}{
+				"token": "testing",
+			},
+		}
+
+		fmt.Println(h)
+
+		a := GoAxios{
+			Url:    "http://35.202.1.73/deal/make",
+			Method: "POST",
+			Body:   h,
+		}
+		_, b, d, _ := a.RunRest()
+		fmt.Printf("%+v\n", d)
+
+		var n struct {
+			Status bool `json:"status"`
+			Data   struct {
+				ID             string      `json:"id" dynamobav:"id"`
+				DealID         interface{} `json:"deal_id" dynamobav:"deal_id"`
+				IsDeal         bool        `json:"is_deal" default:"true" dynamobav:"is_deal"`
+				CID            string      `json:"cid" dynamobav:"cid"`
+				ImportCID      string      `json:"import_cid" dynamobav:"import_cid"`
+				DealCID        string      `json:"deal_cid" dynamobav:"deal_cid"`
+				Price          int64       `json:"price" dynamobav:"price"`
+				Duration       int         `json:"duration" dynamobav:"duration"`
+				Created        time.Time   `json:"created" dynamobav:"created"`
+				Updated        time.Time   `json:"updated" dynamobav:"updated"`
+				Renewed        string      `json:"renewed" dynamobav:"renewed"`
+				Expired        string      `json:"expired" dynamobav:"expired"`
+				Status         string      `json:"status" dynamobav:"status"`
+				Miner          string      `json:"miner" dynamobav:"miner"`
+				Verified       bool        `json:"verified" dynamobav:"verified"`
+				Address        string      `json:"address" dynamobav:"address"`
+				RetrievalError []string    `json:"retrieval_error" dynamobav:"retrieval_error"`
+				Client         string      `json:"client" dynamobav:"client" default:"lotus"`
+			} `json:"data"`
+		}
+
+		_ = json.Unmarshal(b, &n)
+		fmt.Printf("%+v\n", n)
+	})
 }