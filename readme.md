<<<<<<< HEAD
<div align="center">
  <br>
  <h1>GOAxios</h1>
  <strong>A lightweight package for sending send Rest and GraphQL requests in Golang</strong>
</div>


## Table of Contents

  - [Features](#features)
  - [Installing](#installing)
  - [Example](#example)
  - [Improvements](#improvements)


## Features
- Make HTTP request
- Make Graphql requests

## Installation
```sh
  go get github.com/samperfect/goaxios
```



## Example 
```go
  import github.com/samperfect/goaxios
```
Performing a `GET` request
```go
    client := goaxios.GoAxios{
      Url:    "https://jsonplaceholder.typicode.com/todos/",
      Method: "GET",
      ResponseStruct: []struct {
        UserId    string `json:"userId"`
        Id        string `json:"id"`
        Title     string `json:"title"`
        Completed bool   `json:"completed"`
      }{},
    }

	_, _, res, err := client.RunRest()
	if err != nil {
		log.Fatal(err)
	}
	// do something with res
	log.Println(res)
```

## Improvements
=======
# GoAxios - inspired by the popular JavaScript Axios

A lightweight package that makes it easier to send Rest and GraphQL requests in Golang.
For every request you make, Goaxios returns the http response object, the raw response body in bytes, the parsed response body in a struct or interface, and an error object.

## Features
>>>>>>> ee8410bf

- [x] Create and run REST HTTP requests
- [x] Basic configuration for REST HTTP requests
- [x] Validate Goaxios Struct before running request
- [ ] Create and run GraphQL HTTP requests
- [ ] Basic configuration for GraphQL HTTP requests
- [ ] Download file to a destination
- [ ] Upload file from a source
- [ ] Upload and download progress
- [ ] JavaScript `Promise.all()` style to run multiple requests
- [ ] Auto build path from path parameters like `/users/{id}`

## Installation

```bash
go get github.com/samperfect/goaxios
```

## Usage for REST HTTP requests

Run a simple GET request

```go
package main

import (
    "fmt"
    "github.com/samperfect/goaxios"
)
a := GoAxios{
    Url:    "https://anapioficeandfire.com/api/houses/1",
    Method: "GET",
}
r, b, d, err := a.RunRest()
if err != nil {
    fmt.Printf("err: %v", err)
}
fmt.Printf("Response Object: ", r)
fmt.Printf("Raw Body in Bytes: ", b)
fmt.Printf("Parsed Body: ", d)
```

Post request with query parameters

```go
package main

import (
    "fmt"
    "github.com/samperfect/goaxios"
)

a := GoAxios{
    Url:    "https://anapioficeandfire.com/api/houses",
    Method: "POST",
    Query: map[string]string{
        "name": "House Stark",
        "region": "The North",
    },
}
_, _, _, err := a.RunRest()
if err != nil {
    fmt.Printf("err: %v", err)
}
```

Post request with body

```go
package main

import (
    "fmt"
    "github.com/samperfect/goaxios"
)

a := GoAxios{
    Url:    "https://anapioficeandfire.com/api/houses",
    Method: "POST",
    Body: map[string]string{
        "name": "House Stark",
        "region": "The North",
    },
}
_, _, _, err := a.RunRest()
if err != nil {
    fmt.Printf("err: %v", err)
}
```

Get request with custom response struct

```go
package main

import (
    "fmt"
    "github.com/samperfect/goaxios"
)

type House struct {
    Name    string `json:"name"`
    Region  string `json:"region"`
    Words   string `json:"words"`
    Seats   []string `json:"seats"`
}
a := GoAxios{
    Url:    "https://anapioficeandfire.com/api/houses/1",
    Method: "GET",
    ResponseStruct: &House{},
}
_, _, _, err := a.RunRest()
if err != nil {
    fmt.Printf("err: %v", err)
}
```

## Usage for GraphQL HTTP requests

## Contributing

Contributions are welcome. Please open a [pull request](https://github.com/samperfect/goaxios/pulls) an [issue](https://github.com/samperfect/goaxios/issues) to discuss the change you wish to make.<|MERGE_RESOLUTION|>--- conflicted
+++ resolved
@@ -1,64 +1,9 @@
-<<<<<<< HEAD
-<div align="center">
-  <br>
-  <h1>GOAxios</h1>
-  <strong>A lightweight package for sending send Rest and GraphQL requests in Golang</strong>
-</div>
+# GoAxios
 
-
-## Table of Contents
-
-  - [Features](#features)
-  - [Installing](#installing)
-  - [Example](#example)
-  - [Improvements](#improvements)
-
+A lightweight package that makes it easier to send Rest and GraphQL requests in Golang.
+For every request you make, Goaxios returns the http response object, the raw response body in bytes, the parse response body in a struct or interface, and an error object.
 
 ## Features
-- Make HTTP request
-- Make Graphql requests
-
-## Installation
-```sh
-  go get github.com/samperfect/goaxios
-```
-
-
-
-## Example 
-```go
-  import github.com/samperfect/goaxios
-```
-Performing a `GET` request
-```go
-    client := goaxios.GoAxios{
-      Url:    "https://jsonplaceholder.typicode.com/todos/",
-      Method: "GET",
-      ResponseStruct: []struct {
-        UserId    string `json:"userId"`
-        Id        string `json:"id"`
-        Title     string `json:"title"`
-        Completed bool   `json:"completed"`
-      }{},
-    }
-
-	_, _, res, err := client.RunRest()
-	if err != nil {
-		log.Fatal(err)
-	}
-	// do something with res
-	log.Println(res)
-```
-
-## Improvements
-=======
-# GoAxios - inspired by the popular JavaScript Axios
-
-A lightweight package that makes it easier to send Rest and GraphQL requests in Golang.
-For every request you make, Goaxios returns the http response object, the raw response body in bytes, the parsed response body in a struct or interface, and an error object.
-
-## Features
->>>>>>> ee8410bf
 
 - [x] Create and run REST HTTP requests
 - [x] Basic configuration for REST HTTP requests
@@ -88,7 +33,7 @@
     "fmt"
     "github.com/samperfect/goaxios"
 )
-a := GoAxios{
+a := goaxios.GoAxios{
     Url:    "https://anapioficeandfire.com/api/houses/1",
     Method: "GET",
 }
@@ -111,7 +56,7 @@
     "github.com/samperfect/goaxios"
 )
 
-a := GoAxios{
+a := goaxios.GoAxios{
     Url:    "https://anapioficeandfire.com/api/houses",
     Method: "POST",
     Query: map[string]string{
@@ -135,7 +80,7 @@
     "github.com/samperfect/goaxios"
 )
 
-a := GoAxios{
+a := goaxios.GoAxios{
     Url:    "https://anapioficeandfire.com/api/houses",
     Method: "POST",
     Body: map[string]string{
@@ -165,10 +110,10 @@
     Words   string `json:"words"`
     Seats   []string `json:"seats"`
 }
-a := GoAxios{
+a := goaxios.GoAxios{
     Url:    "https://anapioficeandfire.com/api/houses/1",
     Method: "GET",
-    ResponseStruct: &House{},
+    ResponseStruct: House{},
 }
 _, _, _, err := a.RunRest()
 if err != nil {
@@ -176,6 +121,43 @@
 }
 ```
 
+Request With bearer token
+```go
+package main
+
+import (
+    "fmt"
+    "github.com/samperfect/goaxios"
+)
+
+type ResponseStruct struct {
+  Login            string `json:"login"`
+  Id               int    `json:"id"`
+  NodeID           string `json:"node_id"`
+  URL              string `json:"url"`
+  ReposURL         string `json:"repos_url"`
+  EventsURL        string `json:"events_url"`
+  HooksURL         string `json:"hooks_url"`
+  IssuesURL        string `json:"issues_url"`
+  MembersURL       string `json:"members_url"`
+  PublicMembersURL string `json:"public_members_url"`
+  AvatarURL        string `json:"avatar_url"`
+  Description      string `json:"description"`
+}
+token := ""
+a := goaxios.GoAxios{
+  Url:            "https://api.github.com/user/orgs",
+  Method:         "GET",
+  ResponseStruct: []ResponseStruct{},
+  BearerToken:    token,
+}
+_, _, response, err := a.RunRest()
+if err != nil {
+  fmt.Printf("err: %v", err)
+}
+fmt.Println(response)
+```
+
 ## Usage for GraphQL HTTP requests
 
 ## Contributing
