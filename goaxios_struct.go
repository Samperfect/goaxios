package goaxios

import (
	"io"
	"net/http"
	"time"
)

type Interceptor struct {
	Request  func(req *GoAxios) *GoAxios
	Response func(resp *http.Response) *http.Response
}

type GoAxios struct {
	// Url is the url to send the request to.
	Url string
	// Method is the http method to use for the request. This can be GET, POST, PUT, PATCH, DELETE, etc.
	Method string
	// Body to pass to the request. This can be a string, []byte, or a struct
	Body interface{}
	// Form is only required when dealing with multi-part/formdata
	Form *Form
	/*Query represents the parameters to add to the url.
	Example:
	`/users?name=John&age=30` */
	Query map[string]string
	/*Params is the path parameters to replace in the url.
	Example:
	`/users/:name/:age` */
	Params map[string]string
	// BearerToken is the bearer token to use for the request. This will be added to the Authorization header in the form `Bearer <token>`
	BearerToken string
	// ResponseStruct is the struct to use for marshalling the response body. This is optional.
	ResponseStruct interface{}
	/*Headers is a map of headers to add to the request. A default
	`Content-Type: application/json`*/
	// is added if no headers are passed. To prevent this, pass an empty map.
	Headers map[string]string
	// Timeout is the timeout to use for the request. This is optional.
	Timeout time.Duration
	// IsMultiPart is a flag to indicate if the request is a multipart form.
	IsMultiPart bool
	// IsDownload is a flag to indicate if the request is a download request.
	// if true, a download destination must be provided.
	IsDownload bool
	// DownloadDestination is the path/writer to write the download to.
	// This is required if IsDownload is true.
	DownloadDestination Destination
<<<<<<< HEAD

	 // OnDownload is an handler that's fired for any batch of byte written during a download event
	OnDownload func(Event)
=======
	Interceptor Interceptor
>>>>>>> 6c03c6dc
}

type Destination struct {
	Location string
	Writer   io.Writer
}

type Event struct {
	Download DownloadEvent
}

type DownloadEvent struct {
	TotalContentLength int64
	CurrentContentLength int64
}

// Form is the struct used to pass parameters to request methods.
type Form struct {
	// Files is a list of files to upload.
	Files []FormFile
	// Data is a list of data to upload along with the files.
	Data []FormData
}

// FormData is the struct for uploading data along with files in a multipart request.
type FormData struct {
	// Key is the key to use for the data.
	Key string
	// Value is the value to use for the data.
	Value string
}

// FormFile is the struct for uploading a single file in a multipart request.
type FormFile struct {
	// Name is the name of the file.
	Name string
	// Path is the path to the file. This has an xor relationship with Handle.
	Path string
	// Key is the key to use for the file.
	Key string
	// Handle is an io.ReadCloser to use instead of a file path. This has an xor relationship with Path. GoAxios will close this handle after reading it. If you handle does not implement io.Closer, then you can use io.NopCloser to wrap it.
	Handle io.ReadCloser
}

type Response struct {
	response *http.Response
	body []byte
	rawRes interface{}
	err error
}<|MERGE_RESOLUTION|>--- conflicted
+++ resolved
@@ -46,13 +46,10 @@
 	// DownloadDestination is the path/writer to write the download to.
 	// This is required if IsDownload is true.
 	DownloadDestination Destination
-<<<<<<< HEAD
+	Interceptor Interceptor
 
 	 // OnDownload is an handler that's fired for any batch of byte written during a download event
 	OnDownload func(Event)
-=======
-	Interceptor Interceptor
->>>>>>> 6c03c6dc
 }
 
 type Destination struct {
